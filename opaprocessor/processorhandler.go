package opaprocessor

import (
	"context"
	"fmt"
	"time"

	"github.com/armosec/kubescape/cautils"
	"github.com/armosec/kubescape/scapepkg/exceptions"
	"github.com/armosec/kubescape/scapepkg/score"

	"github.com/armosec/kubescape/cautils/k8sinterface"

	"github.com/armosec/kubescape/cautils/opapolicy"
	"github.com/armosec/kubescape/cautils/opapolicy/resources"

	"github.com/golang/glog"
	"github.com/open-policy-agent/opa/ast"
	"github.com/open-policy-agent/opa/rego"
	"github.com/open-policy-agent/opa/storage"
)

const ScoreConfigPath = "/resources/config"

var RegoK8sCredentials storage.Store

type OPAProcessorHandler struct {
	processedPolicy *chan *cautils.OPASessionObj
	reportResults   *chan *cautils.OPASessionObj
	// componentConfig    cautils.ComponentConfig
}

type OPAProcessor struct {
	*cautils.OPASessionObj
}

func NewOPAProcessor(sessionObj *cautils.OPASessionObj) *OPAProcessor {
	return &OPAProcessor{
		OPASessionObj: sessionObj,
	}
}

func NewOPAProcessorHandler(processedPolicy, reportResults *chan *cautils.OPASessionObj) *OPAProcessorHandler {

	regoDependenciesData := resources.NewRegoDependenciesData(k8sinterface.K8SConfig)
	store, err := regoDependenciesData.TOStorage()
	if err != nil {
		panic(err)
	}
	RegoK8sCredentials = store

	return &OPAProcessorHandler{
		processedPolicy: processedPolicy,
		reportResults:   reportResults,
	}
}

func (opaHandler *OPAProcessorHandler) ProcessRulesListenner() {
<<<<<<< HEAD
	// recover
	defer func() {
		if err := recover(); err != nil {
			glog.Errorf("RECOVER in ProcessRulesListenner, reason: %v", err)
		}
	}()
=======
>>>>>>> 679238ec

	for {
		opaSessionObj := <-*opaHandler.processedPolicy
		opap := NewOPAProcessor(opaSessionObj)

		// process
		if err := opap.Process(); err != nil {
			fmt.Println(err)
		}

		// edit results
		opap.updateResults()

		// update score
		opap.updateScore()

		// report
		*opaHandler.reportResults <- opaSessionObj
	}
}

func (opap *OPAProcessor) Process() error {
	// glog.Infof(fmt.Sprintf("Starting 'Process'. reportID: %s", opap.PostureReport.ReportID))
	cautils.ProgressTextDisplay(fmt.Sprintf("Scanning cluster %s", cautils.ClusterName))
	cautils.StartSpinner()
	frameworkReports := []opapolicy.FrameworkReport{}
	var errs error
	for i := range opap.Frameworks {
		frameworkReport, err := opap.processFramework(&opap.Frameworks[i])
		if err != nil {
			errs = fmt.Errorf("%v\n%s", errs, err.Error())
		}
		frameworkReports = append(frameworkReports, *frameworkReport)
	}

	opap.PostureReport.FrameworkReports = frameworkReports
	opap.PostureReport.ReportGenerationTime = time.Now().UTC()
	// glog.Infof(fmt.Sprintf("Done 'Process'. reportID: %s", opap.PostureReport.ReportID))
	cautils.StopSpinner()
	cautils.SuccessTextDisplay(fmt.Sprintf("Done scanning cluster %s", cautils.ClusterName))
	return errs
}

func (opap *OPAProcessor) processFramework(framework *opapolicy.Framework) (*opapolicy.FrameworkReport, error) {
	var errs error

	frameworkReport := opapolicy.FrameworkReport{}
	frameworkReport.Name = framework.Name
	controlReports := []opapolicy.ControlReport{}
	for i := range framework.Controls {
		controlReport, err := opap.processControl(&framework.Controls[i])
		if err != nil {
			errs = fmt.Errorf("%v\n%s", errs, err.Error())
		}
		controlReports = append(controlReports, *controlReport)
	}
	frameworkReport.ControlReports = controlReports
	return &frameworkReport, errs
}

func (opap *OPAProcessor) processControl(control *opapolicy.Control) (*opapolicy.ControlReport, error) {
	var errs error

	controlReport := opapolicy.ControlReport{}
	controlReport.PortalBase = control.PortalBase

	controlReport.Name = control.Name
	controlReport.Description = control.Description
	controlReport.Remediation = control.Remediation

	ruleReports := []opapolicy.RuleReport{}
	for i := range control.Rules {
		ruleReport, err := opap.processRule(&control.Rules[i])
		if err != nil {
			errs = fmt.Errorf("%v\n%s", errs, err.Error())
		}
		if ruleReport != nil {
			ruleReports = append(ruleReports, *ruleReport)
		}
	}
	controlReport.RuleReports = ruleReports
	return &controlReport, errs
}

func (opap *OPAProcessor) processRule(rule *opapolicy.PolicyRule) (*opapolicy.RuleReport, error) {
	if ruleWithArmoOpaDependency(rule.Attributes) {
		return nil, nil
	}
	k8sObjects := getKubernetesObjects(opap.K8SResources, rule.Match)
	ruleReport, err := opap.runOPAOnSingleRule(rule, k8sObjects)
	if err != nil {
		ruleReport.RuleStatus.Status = "failure"
		ruleReport.RuleStatus.Message = err.Error()
		glog.Error(err)
	} else {
		ruleReport.RuleStatus.Status = "success"
	}
	ruleReport.ListInputResources = k8sObjects
	return &ruleReport, err
}

func (opap *OPAProcessor) runOPAOnSingleRule(rule *opapolicy.PolicyRule, k8sObjects []map[string]interface{}) (opapolicy.RuleReport, error) {
	switch rule.RuleLanguage {
	case opapolicy.RegoLanguage, opapolicy.RegoLanguage2:
		return opap.runRegoOnK8s(rule, k8sObjects)
	default:
		return opapolicy.RuleReport{}, fmt.Errorf("rule: '%s', language '%v' not supported", rule.Name, rule.RuleLanguage)
	}
}
func (opap *OPAProcessor) runRegoOnK8s(rule *opapolicy.PolicyRule, k8sObjects []map[string]interface{}) (opapolicy.RuleReport, error) {
	var errs error
	ruleReport := opapolicy.RuleReport{
		Name: rule.Name,
	}

	// compile modules
	modules, err := getRuleDependencies()
	if err != nil {
		return ruleReport, fmt.Errorf("rule: '%s', %s", rule.Name, err.Error())
	}
	modules[rule.Name] = rule.Rule
	compiled, err := ast.CompileModules(modules)
	if err != nil {
		return ruleReport, fmt.Errorf("in 'runRegoOnSingleRule', failed to compile rule, name: %s, reason: %s", rule.Name, err.Error())
	}

	// Eval
	results, err := opap.regoEval(k8sObjects, compiled)
	if err != nil {
		errs = fmt.Errorf("rule: '%s', %s", rule.Name, err.Error())
	}

	if results != nil {
		ruleReport.RuleResponses = append(ruleReport.RuleResponses, results...)
	}
	return ruleReport, errs
}

func (opap *OPAProcessor) regoEval(inputObj []map[string]interface{}, compiledRego *ast.Compiler) ([]opapolicy.RuleResponse, error) {
	rego := rego.New(
		rego.Query("data.armo_builtins"), // get package name from rule
		rego.Compiler(compiledRego),
		rego.Input(inputObj),
		rego.Store(RegoK8sCredentials),
	)

	// Run evaluation
	resultSet, err := rego.Eval(context.Background())
	if err != nil {
		return nil, fmt.Errorf("in 'regoEval', failed to evaluate rule, reason: %s", err.Error())
	}
	results, err := parseRegoResult(&resultSet)

	// results, err := ParseRegoResult(&resultSet)
	if err != nil {
		return results, err
	}

	return results, nil
}

func (opap *OPAProcessor) updateScore() {

	// calculate score
	s := score.NewScore(k8sinterface.NewKubernetesApi(), ScoreConfigPath)
	s.Calculate(opap.PostureReport.FrameworkReports)
}

func (opap *OPAProcessor) updateResults() {
	for f, frameworkReport := range opap.PostureReport.FrameworkReports {
		for c, controlReport := range opap.PostureReport.FrameworkReports[f].ControlReports {
			for r, ruleReport := range opap.PostureReport.FrameworkReports[f].ControlReports[c].RuleReports {
				// editing the responses -> removing duplications, clearing secret data, etc.
				opap.PostureReport.FrameworkReports[f].ControlReports[c].RuleReports[r].RuleResponses = editRuleResponses(ruleReport.RuleResponses)

				// adding exceptions to the rules
				ruleExceptions := exceptions.ListRuleExceptions(opap.Exceptions, frameworkReport.Name, controlReport.Name, ruleReport.Name)
				exceptions.AddExceptionsToRuleResponses(opap.PostureReport.FrameworkReports[f].ControlReports[c].RuleReports[r].RuleResponses, ruleExceptions)
			}
		}
	}
}<|MERGE_RESOLUTION|>--- conflicted
+++ resolved
@@ -56,15 +56,6 @@
 }
 
 func (opaHandler *OPAProcessorHandler) ProcessRulesListenner() {
-<<<<<<< HEAD
-	// recover
-	defer func() {
-		if err := recover(); err != nil {
-			glog.Errorf("RECOVER in ProcessRulesListenner, reason: %v", err)
-		}
-	}()
-=======
->>>>>>> 679238ec
 
 	for {
 		opaSessionObj := <-*opaHandler.processedPolicy
