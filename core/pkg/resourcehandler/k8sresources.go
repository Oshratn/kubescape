--- conflicted
+++ resolved
@@ -109,11 +109,7 @@
 				sessionObj.InfoMap = infoMap
 			}
 		} else {
-<<<<<<< HEAD
 			cautils.SetInfoMapForResources("enable-host-scan flag not used. For more information: https://hub.armo.cloud/docs/host-sensor", hostResources, sessionObj.InfoMap)
-=======
-			cautils.SetInfoMapForResources("enable-host-scan flag not used. For more information:  https://hub.armosec.io/docs/host-sensor", hostResources, sessionObj.InfoMap)
->>>>>>> 3a958294
 		}
 	}
 
