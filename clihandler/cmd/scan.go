--- conflicted
+++ resolved
@@ -42,16 +42,9 @@
 	scanCmd.PersistentFlags().StringVarP(&scanInfo.Format, "format", "f", "pretty-printer", `Output format. Supported formats: "pretty-printer"/"json"/"junit"/"prometheus"`)
 	scanCmd.PersistentFlags().StringVarP(&scanInfo.Output, "output", "o", "", "Output file. Print output to file and not stdout")
 	scanCmd.PersistentFlags().BoolVarP(&scanInfo.Silent, "silent", "s", false, "Silent progress messages")
-<<<<<<< HEAD
 	scanCmd.PersistentFlags().Uint16VarP(&scanInfo.FailThreshold, "fail-threshold", "t", 0, "Failure threshold is the percent below which the command fails and returns exit code 1")
-	scanCmd.PersistentFlags().StringVar(&scanInfo.UseFrom, "use-from", "", "Load local framework object from specified path. If not used will download latest")
-	scanCmd.PersistentFlags().BoolVar(&scanInfo.UseDefault, "use-default", false, "Load local framework object from default path. If not used will download latest")
-	scanCmd.PersistentFlags().StringVar(&scanInfo.UseExceptions, "exceptions", "", "Path to an exceptions obj. If not set will download exceptions from Armo management portal")
-=======
-	scanCmd.PersistentFlags().Uint16VarP(&scanInfo.FailThreshold, "fail-threshold", "t", 0, "Failure threshold is the percent bellow which the command fails and returns exit code 1")
 	scanCmd.PersistentFlags().StringSliceVar(&scanInfo.UseFrom, "use-from", nil, "Load local policy object from specified path. If not used will download latest")
 	scanCmd.PersistentFlags().BoolVar(&scanInfo.UseDefault, "use-default", false, "Load local policy object from default path. If not used will download latest")
 	scanCmd.PersistentFlags().StringVar(&scanInfo.UseExceptions, "exceptions", "", "Path to an exceptions obj. If not set will download exceptions from ARMO management portal")
 	scanCmd.PersistentFlags().StringVar(&scanInfo.ControlsInputs, "controls-config", "", "Path to an controls-config obj. If not set will download controls-config from ARMO management portal")
->>>>>>> 010ed1b0
 }