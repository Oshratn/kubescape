--- conflicted
+++ resolved
@@ -149,11 +149,6 @@
 	}
 }
 
-<<<<<<< HEAD
-func setDownloadReleasedPolicy(scanInfo *cautils.ScanInfo) {
-	g := getter.NewDownloadReleasedPolicy()    // download policy from github release
-	if err := g.SetRegoObjects(); err != nil { // if failed to pull policy, fallback to cache
-=======
 // setConfigInputsGetter sets the config input getter - local file/github release/ArmoAPI
 func setConfigInputsGetter(scanInfo *cautils.ScanInfo, customerGUID string, downloadReleasedPolicy *getter.DownloadReleasedPolicy) {
 	if len(scanInfo.ControlsInputs) > 0 {
@@ -172,7 +167,6 @@
 
 func setDownloadReleasedPolicy(scanInfo *cautils.ScanInfo, downloadReleasedPolicy *getter.DownloadReleasedPolicy) {
 	if err := downloadReleasedPolicy.SetRegoObjects(); err != nil { // if failed to pull policy, fallback to cache
->>>>>>> 521f8930
 		cautils.WarningDisplay(os.Stderr, "Warning: failed to get policies from github release, loading policies from cache\n")
 		scanInfo.PolicyGetter = getter.NewLoadPolicy(getDefaultFrameworksPaths())
 	} else {
