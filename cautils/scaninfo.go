--- conflicted
+++ resolved
@@ -68,11 +68,7 @@
 		return
 	}
 	if scanInfo.Format == "json" {
-<<<<<<< HEAD
-		if filepath.Ext(scanInfo.Output) != "json" && !strings.HasSuffix(scanInfo.Output, ".json") {
-=======
 		if filepath.Ext(scanInfo.Output) != ".json" {
->>>>>>> 4213707b
 			scanInfo.Output += ".json"
 		}
 	}
