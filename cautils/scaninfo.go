package cautils

import (
	"encoding/json"
	"fmt"
	"io/ioutil"
	"os"
	"path/filepath"
	"strings"

	"github.com/armosec/kubescape/cautils/getter"
	"github.com/armosec/kubescape/cautils/logger"
	"github.com/armosec/kubescape/cautils/logger/helpers"
	"github.com/armosec/opa-utils/reporthandling"
)

const (
	ScanCluster                string = "cluster"
	ScanLocalFiles             string = "yaml"
	localControlInputsFilename string = "controls-inputs.json"
	localExceptionsFilename    string = "exceptions.json"
)

type BoolPtrFlag struct {
	valPtr *bool
}

func (bpf *BoolPtrFlag) Type() string {
	return "bool"
}

func (bpf *BoolPtrFlag) String() string {
	if bpf.valPtr != nil {
		return fmt.Sprintf("%v", *bpf.valPtr)
	}
	return ""
}
func (bpf *BoolPtrFlag) Get() *bool {
	return bpf.valPtr
}

func (bpf *BoolPtrFlag) SetBool(val bool) {
	bpf.valPtr = &val
}

func (bpf *BoolPtrFlag) Set(val string) error {
	switch val {
	case "true":
		bpf.SetBool(true)
	case "false":
		bpf.SetBool(false)
	}
	return nil
}

type RootInfo struct {
	Logger   string // logger level
	CacheDir string // cached dir
}
type ScanInfo struct {
	Getters
	PolicyIdentifier   []reporthandling.PolicyIdentifier
	UseExceptions      string      // Load file with exceptions configuration
	ControlsInputs     string      // Load file with inputs for controls
	UseFrom            []string    // Load framework from local file (instead of download). Use when running offline
	UseDefault         bool        // Load framework from cached file (instead of download). Use when running offline
	UseArtifactsFrom   string      // Load artifacts from local path. Use when running offline
	VerboseMode        bool        // Display all of the input resources and not only failed resources
	Format             string      // Format results (table, json, junit ...)
	Output             string      // Store results in an output file, Output file name
	FormatVersion      string      // Output object can be differnet between versions, this is for testing and backward compatibility
	ExcludedNamespaces string      // used for host sensor namespace
	IncludeNamespaces  string      // DEPRECATED?
	InputPatterns      []string    // Yaml files input patterns
	Silent             bool        // Silent mode - Do not print progress logs
	FailThreshold      float32     // Failure score threshold
	Submit             bool        // Submit results to Armo BE
<<<<<<< HEAD
	ReportID           string      // Report id of the current scan
	HostSensor         BoolPtrFlag // Deploy ARMO K8s host sensor to collect data from certain controls
=======
	HostSensorEnabled  BoolPtrFlag // Deploy ARMO K8s host sensor to collect data from certain controls
	HostSensorYamlPath string      // Path to hostsensor file
>>>>>>> 4b07469b
	Local              bool        // Do not submit results
	Account            string      // account ID
	KubeContext        string      // context name
	FrameworkScan      bool        // false if scanning control
	ScanAll            bool        // true if scan all frameworks
}

type Getters struct {
	ExceptionsGetter     getter.IExceptionsGetter
	ControlsInputsGetter getter.IControlsInputsGetter
	PolicyGetter         getter.IPolicyGetter
}

func (scanInfo *ScanInfo) Init() {
	scanInfo.setUseFrom()
	scanInfo.setOutputFile()
	scanInfo.setUseArtifactsFrom()
}

func (scanInfo *ScanInfo) setUseArtifactsFrom() {
	if scanInfo.UseArtifactsFrom == "" {
		return
	}
	// UseArtifactsFrom must be a path without a filename
	dir, file := filepath.Split(scanInfo.UseArtifactsFrom)
	if dir == "" {
		scanInfo.UseArtifactsFrom = file
	} else if strings.Contains(file, ".json") {
		scanInfo.UseArtifactsFrom = dir
	}
	// set frameworks files
	files, err := ioutil.ReadDir(scanInfo.UseArtifactsFrom)
	if err != nil {
		logger.L().Fatal("failed to read files from directory", helpers.String("dir", scanInfo.UseArtifactsFrom), helpers.Error(err))
	}
	framework := &reporthandling.Framework{}
	for _, f := range files {
		filePath := filepath.Join(scanInfo.UseArtifactsFrom, f.Name())
		file, err := os.ReadFile(filePath)
		if err == nil {
			if err := json.Unmarshal(file, framework); err == nil {
				scanInfo.UseFrom = append(scanInfo.UseFrom, filepath.Join(scanInfo.UseArtifactsFrom, f.Name()))
			}
		}
	}
	// set config-inputs file
	scanInfo.ControlsInputs = filepath.Join(scanInfo.UseArtifactsFrom, localControlInputsFilename)
	// set exceptions
	scanInfo.UseExceptions = filepath.Join(scanInfo.UseArtifactsFrom, localExceptionsFilename)
}

func (scanInfo *ScanInfo) setUseExceptions() {
	if scanInfo.UseExceptions != "" {
		// load exceptions from file
		scanInfo.ExceptionsGetter = getter.NewLoadPolicy([]string{scanInfo.UseExceptions})
	} else {
		scanInfo.ExceptionsGetter = getter.GetArmoAPIConnector()
	}
}

func (scanInfo *ScanInfo) setUseFrom() {
	if scanInfo.UseDefault {
		for _, policy := range scanInfo.PolicyIdentifier {
			scanInfo.UseFrom = append(scanInfo.UseFrom, getter.GetDefaultPath(policy.Name+".json"))
		}
	}
}

func (scanInfo *ScanInfo) setOutputFile() {
	if scanInfo.Output == "" {
		return
	}
	if scanInfo.Format == "json" {
		if filepath.Ext(scanInfo.Output) != ".json" {
			scanInfo.Output += ".json"
		}
	}
	if scanInfo.Format == "junit" {
		if filepath.Ext(scanInfo.Output) != ".xml" {
			scanInfo.Output += ".xml"
		}
	}
	if scanInfo.Format == "pdf" {
		if filepath.Ext(scanInfo.Output) != ".pdf" {
			scanInfo.Output += ".pdf"
		}
	}
}

func (scanInfo *ScanInfo) GetScanningEnvironment() string {
	if len(scanInfo.InputPatterns) != 0 {
		return ScanLocalFiles
	}
	return ScanCluster
}

func (scanInfo *ScanInfo) SetPolicyIdentifiers(policies []string, kind reporthandling.NotificationPolicyKind) {
	for _, policy := range policies {
		if !scanInfo.contains(policy) {
			newPolicy := reporthandling.PolicyIdentifier{}
			newPolicy.Kind = kind // reporthandling.KindFramework
			newPolicy.Name = policy
			scanInfo.PolicyIdentifier = append(scanInfo.PolicyIdentifier, newPolicy)
		}
	}
}

func (scanInfo *ScanInfo) contains(policyName string) bool {
	for _, policy := range scanInfo.PolicyIdentifier {
		if policy.Name == policyName {
			return true
		}
	}
	return false
}<|MERGE_RESOLUTION|>--- conflicted
+++ resolved
@@ -75,13 +75,9 @@
 	Silent             bool        // Silent mode - Do not print progress logs
 	FailThreshold      float32     // Failure score threshold
 	Submit             bool        // Submit results to Armo BE
-<<<<<<< HEAD
 	ReportID           string      // Report id of the current scan
-	HostSensor         BoolPtrFlag // Deploy ARMO K8s host sensor to collect data from certain controls
-=======
 	HostSensorEnabled  BoolPtrFlag // Deploy ARMO K8s host sensor to collect data from certain controls
 	HostSensorYamlPath string      // Path to hostsensor file
->>>>>>> 4b07469b
 	Local              bool        // Do not submit results
 	Account            string      // account ID
 	KubeContext        string      // context name
