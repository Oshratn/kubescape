--- conflicted
+++ resolved
@@ -21,11 +21,7 @@
 	return defaultfilePath
 }
 
-<<<<<<< HEAD
-func SaveFrameworkInFile(framework *reporthandling.Framework, path string) error {
-=======
-func SaveFrameworkInFile(framework *opapolicy.Framework, pathStr string) error {
->>>>>>> 26a64b78
+func SaveFrameworkInFile(framework *reporthandling.Framework, pathStr string) error {
 	encodedData, err := json.Marshal(framework)
 	if err != nil {
 		return err
