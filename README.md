[![Version](https://img.shields.io/github/v/release/kubescape/kubescape)](https://github.com/kubescape/kubescape/releases)
[![build](https://github.com/kubescape/kubescape/actions/workflows/02-release.yaml/badge.svg)](https://github.com/kubescape/kubescape/actions/workflows/02-release.yaml)
[![Go Report Card](https://goreportcard.com/badge/github.com/kubescape/kubescape)](https://goreportcard.com/report/github.com/kubescape/kubescape)
[![Gitpod Ready-to-Code](https://img.shields.io/badge/Gitpod-Ready--to--Code-blue?logo=gitpod)](https://gitpod.io/#https://github.com/kubescape/kubescape)
[![GitHub](https://img.shields.io/github/license/kubescape/kubescape)](https://github.com/kubescape/kubescape/blob/master/LICENSE)
[![CNCF](https://shields.io/badge/CNCF-Sandbox%20project-blue?logo=linux-foundation&style=flat)](https://landscape.cncf.io/card-mode?project=sandbox&selected=kubescape)
[![Artifact HUB](https://img.shields.io/endpoint?url=https://artifacthub.io/badge/repository/kubescape)](https://artifacthub.io/packages/search?repo=kubescape)
[![FOSSA Status](https://app.fossa.com/api/projects/git%2Bgithub.com%2Fkubescape%2Fkubescape.svg?type=shield&issueType=license)](https://app.fossa.com/projects/git%2Bgithub.com%2Fkubescape%2Fkubescape?ref=badge_shield&issueType=license)
[![OpenSSF Best Practices](https://www.bestpractices.dev/projects/6944/badge)](https://www.bestpractices.dev/projects/6944)
[![OpenSSF Scorecard](https://api.securityscorecards.dev/projects/github.com/kubescape/kubescape/badge)](https://securityscorecards.dev/viewer/?uri=github.com/kubescape/kubescape)
[![Stars](https://img.shields.io/github/stars/kubescape/kubescape?style=social)](https://github.com/kubescape/kubescape/stargazers)
[![Twitter Follow](https://img.shields.io/twitter/follow/kubescape?style=social)](https://twitter.com/kubescape)
[![Slack](https://img.shields.io/badge/slack-kubescape-blueviolet?logo=slack)](https://cloud-native.slack.com/archives/C04EY3ZF9GE)

# Kubescape

<picture>
  <source media="(prefers-color-scheme: dark)" srcset="https://raw.githubusercontent.com/cncf/artwork/master/projects/kubescape/stacked/white/kubescape-stacked-white.svg" width="150">
  <source media="(prefers-color-scheme: light)" srcset="https://raw.githubusercontent.com/cncf/artwork/master/projects/kubescape/stacked/color/kubescape-stacked-color.svg" width="150">
  <img alt="Kubescape logo" align="right" src="https://raw.githubusercontent.com/cncf/artwork/master/projects/kubescape/stacked/color/kubescape-stacked-color.svg" width="150">
</picture>

_Comprehensive Kubernetes Security from Development to Runtime_

<<<<<<< HEAD
Kubescape is an open-source Kubernetes security platform that provides comprehensive security coverage, from left to right across the entire development and deployment lifecycle. It offers hardening, posture management, and runtime security capabilities to ensure robust protection for Kubernetes environments. It saves Kubernetes users and admins precious time, effort, and resources.

Kubescape scans clusters, YAML files, and Helm charts. It detects misconfigurations according to multiple frameworks (including [NSA-CISA](https://www.armosec.io/blog/kubernetes-hardening-guidance-summary-by-armo/?utm_source=github&utm_medium=repository), [MITRE ATT&CK®](https://www.armosec.io/glossary/mitre-attck-framework/?utm_source=github&utm_medium=repository) and the [CIS Benchmark](https://www.armosec.io/blog/cis-kubernetes-benchmark-framework-scanning-tools-comparison/?utm_source=github&utm_medium=repository)).
=======
Kubescape is an open-source Kubernetes security platform that provides comprehensive security coverage from left to right across the entire development and deployment lifecycle. It offers hardening, posture management, and runtime security capabilities to ensure robust protection for Kubernetes environments.

**Key features of Kubescape include**

* **Shift-left security**: Kubescape enables developers to scan for misconfigurations as early as the manifest file submission stage, promoting a proactive approach to security.  
* **IDE and CI/CD integration**: The tool integrates seamlessly with popular IDEs like VSCode and Lens, as well as CI/CD platforms such as GitHub and GitLab, allowing for security checks throughout the development process.
* **Cluster scanning**: Kubescape can scan active Kubernetes clusters for vulnerabilities, misconfigurations, and security issues
* **Multiple framework support**: Kubescape can test against various security frameworks, including NSA, MITRE, SOC2, and more.
* **YAML and Helm chart validation**: The tool checks YAML files and Helm charts for correct configuration according to the frameworks above, without requiring an active cluster.
* **Kubernetes hardening**: Kubescape ensures proactive identification and rapid remediation of misconfigurations and vulnerabilities through manual, recurring, or event-triggered scans.
* **Runtime security**: Kubescape extends its protection to the runtime environment, providing continuous monitoring and threat detection for deployed applications.
* **Compliance management**: The tool aids in maintaining compliance with recognized frameworks and standards, simplifying the process of meeting regulatory requirements.
* **Multi-cloud support**: Kubescape offers frictionless security across various cloud providers and Kubernetes distributions.

By providing this comprehensive security coverage from development to production, Kubescape enables organizations to implement a robust security posture throughout their Kubernetes deployment, addressing potential vulnerabilities and threats at every stage of the application lifecycle.
>>>>>>> 53c134cb

Kubescape was created by [ARMO](https://www.armosec.io/?utm_source=github&utm_medium=repository) and is a [Cloud Native Computing Foundation (CNCF) sandbox project](https://www.cncf.io/sandbox-projects/).

_Please [star ⭐](https://github.com/kubescape/kubescape/stargazers) the repo if you want us to continue developing and improving Kubescape! 😀_

## Demo

Kubescape has a command line tool that you can use to quickly get a report on the security posture of a Kubernetes cluster:

<img src="docs/img/demo-v3.gif">

## Getting started

Experimenting with Kubescape is as easy as:

```sh
curl -s https://raw.githubusercontent.com/kubescape/kubescape/master/install.sh | /bin/bash
```

This script will automatically download the latest Kubescape CLI release and scan the Kubernetes cluster in your current kubectl context.

Learn more about:

* [Installing the Kubescape CLI](https://kubescape.io/docs/install-cli/)
* [Running your first scan](https://kubescape.io/docs/scanning/)
* [Accepting risk with exceptions](https://kubescape.io/docs/accepting-risk/)

_Did you know you can use Kubescape in all these places?_

<div align="center">
    <img src="docs/img/ksfromcodetodeploy.png" alt="Places you can use Kubescape: in your IDE, CI, CD, or against a running cluster.">
</div>

### Continuous security monitoring with the Kubescape Operator

As well as a CLI, Kubescape provides an in-cluster mode, which is installed via a Helm chart. Kubescape in-cluster provides extensive features such as continuous scanning, image vulnerability scanning, runtime analysis, network policy generation, and more. [Learn more about the Kubescape operator](https://kubescape.io/docs/operator/).

### Using Kubescape as a GitHub Action

Kubescape can be used as a GitHub Action. This is a great way to integrate Kubescape into your CI/CD pipeline. You can find the Kubescape GitHub Action in the [GitHub Action marketplace](https://github.com/marketplace/actions/kubescape).

## Under the hood

<<<<<<< HEAD
Kubescape uses [Open Policy Agent](https://github.com/open-policy-agent/opa) to verify Kubernetes objects against [a library of posture controls](https://github.com/kubescape/regolibrary).
For image scanning, it uses [Grype](https://github.com/anchore/grype).  
For image patching, it uses [Copacetic](https://github.com/project-copacetic/copacetic).
For eBPF, it uses [Inspektor Gadget](https://github.com/inspektor-gadget)
=======
Kubescape uses [Open Policy Agent](https://github.com/open-policy-agent/opa) to verify Kubernetes objects against [a library of posture controls](https://github.com/kubescape/regolibrary). Kubescape retrieves Kubernetes resources from the API server and runs a set of [Rego snippets](https://www.openpolicyagent.org/docs/latest/policy-language/) developed by [ARMO](https://www.armosec.io?utm_source=github&utm_medium=repository).

Container image scanning is powered by [Grype](https://github.com/anchore/grype) and image patching uses [Copacetic](https://github.com/project-copacetic/copacetic).
>>>>>>> 53c134cb

By default, CLI scan results are printed in a console-friendly manner, but they can be:

* exported to JSON, junit XML or SARIF
* rendered to HTML or PDF
* submitted to a [cloud service](docs/providers.md)

### In-cluster architecture 

![Architecture diagram](docs/img/architecture-diagram.png)

## Community

<<<<<<< HEAD
Kubescape is an open source project. We welcome your feedback and ideas for improvement. We are part of the CNCF community and are evolving Kubescape in sync with the security needs of Kubernetes users. To learn more about where Kubescape is heading, please check out our [ROADMAP](https://github.com/kubescape/project-governance/blob/main/ROADMAP.md).

If you feel inspired to contribute to Kubescape, check out our [CONTRIBUTING](https://github.com/kubescape/project-governance/blob/main/CONTRIBUTING.md) file to learn how. You can find the issues we are working on (triage to development) on the [Kubescaping board](https://github.com/orgs/kubescape/projects/4/views/1)
=======
We welcome user feedback and ideas for improvement.

Kubescape users and developers meet on the CNCF Slack. [Join it](https://slack.cncf.io/) and find us in [#kubescape](https://cloud-native.slack.com/archives/C04EY3ZF9GE) or [#kubescape-dev](https://cloud-native.slack.com/archives/C04GY6H082K).

We hold [community meetings](https://zoom.us/j/95174063585) on Zoom, every second Tuesday, at 15:00 CET. ([See that in your local time zone](https://time.is/compare/1500_in_CET). 

* Meetings are announced in [#kubescape-dev](https://cloud-native.slack.com/archives/C04GY6H082K) on Slack (including any cancellations).
* [The agenda and notes are in a public Google doc](https://docs.google.com/document/d/1X_eyhPzJvb4ascVQ2e0jN87LAvq7lTuXT5d4gQxi8us/edit?tab=t.0).
* [Recordings are posted to YouTube](https://www.youtube.com/@kubescape).
>>>>>>> 53c134cb

* Feel free to pick a task from the [board](https://github.com/orgs/kubescape/projects/4) or suggest a feature of your own.
* Open an issue on the board. We aim to respond to all issues within 48 hours.
* [Join the CNCF Slack](https://slack.cncf.io/) and then our [users](https://cloud-native.slack.com/archives/C04EY3ZF9GE) or [developers](https://cloud-native.slack.com/archives/C04GY6H082K) channel.

<<<<<<< HEAD
The Kubescape project follows the [CNCF Code of Conduct](https://github.com/cncf/foundation/blob/master/code-of-conduct.md).
=======
### Adopters

See [here](ADOPTERS.md) for a list of reference adopters.

### Contributions
>>>>>>> 53c134cb

For more information about the Kubescape community, please visit [COMMUNITY](https://github.com/kubescape/project-governance/blob/main/COMMUNITY.md).

<<<<<<< HEAD
We would like to take this opportunity to thank all our contibutors to date.
=======
* Feel free to pick a task from the [issues](https://github.com/kubescape/kubescape/issues?q=is%3Aissue+is%3Aopen+label%3A%22open+for+contribution%22), [roadmap](docs/roadmap.md) or suggest a feature of your own.
* [Open an issue](https://github.com/kubescape/kubescape/issues/new/choose): we aim to respond to all issues within 48 hours.
>>>>>>> 53c134cb

<br>

<a href = "https://github.com/kubescape/kubescape/graphs/contributors">
  <img src = "https://contrib.rocks/image?repo=kubescape/kubescape"/>
</a>

## Changelog

Kubescape changes are tracked on the [release](https://github.com/kubescape/kubescape/releases) page.

## License

Copyright 2021-2024, the Kubescape Authors. All rights reserved. Kubescape is released under the Apache 2.0 license. See the [LICENSE](LICENSE) file for details.
<<<<<<< HEAD
Copyright 2021-2024, the Kubescape Authors. All rights reserved. Kubescape is released under the Apache 2.0 license. See the [LICENSE](LICENSE) file for details.
=======
>>>>>>> 53c134cb

Kubescape is a [Cloud Native Computing Foundation (CNCF) sandbox project](https://www.cncf.io/sandbox-projects/) and was contributed by [ARMO](https://www.armosec.io/?utm_source=github&utm_medium=repository).

<div align="center">
    <img src="https://raw.githubusercontent.com/cncf/artwork/master/other/cncf-sandbox/horizontal/color/cncf-sandbox-horizontal-color.svg" width="300" alt="CNCF Sandbox Project">
</div><|MERGE_RESOLUTION|>--- conflicted
+++ resolved
@@ -22,27 +22,9 @@
 
 _Comprehensive Kubernetes Security from Development to Runtime_
 
-<<<<<<< HEAD
 Kubescape is an open-source Kubernetes security platform that provides comprehensive security coverage, from left to right across the entire development and deployment lifecycle. It offers hardening, posture management, and runtime security capabilities to ensure robust protection for Kubernetes environments. It saves Kubernetes users and admins precious time, effort, and resources.
 
 Kubescape scans clusters, YAML files, and Helm charts. It detects misconfigurations according to multiple frameworks (including [NSA-CISA](https://www.armosec.io/blog/kubernetes-hardening-guidance-summary-by-armo/?utm_source=github&utm_medium=repository), [MITRE ATT&CK®](https://www.armosec.io/glossary/mitre-attck-framework/?utm_source=github&utm_medium=repository) and the [CIS Benchmark](https://www.armosec.io/blog/cis-kubernetes-benchmark-framework-scanning-tools-comparison/?utm_source=github&utm_medium=repository)).
-=======
-Kubescape is an open-source Kubernetes security platform that provides comprehensive security coverage from left to right across the entire development and deployment lifecycle. It offers hardening, posture management, and runtime security capabilities to ensure robust protection for Kubernetes environments.
-
-**Key features of Kubescape include**
-
-* **Shift-left security**: Kubescape enables developers to scan for misconfigurations as early as the manifest file submission stage, promoting a proactive approach to security.  
-* **IDE and CI/CD integration**: The tool integrates seamlessly with popular IDEs like VSCode and Lens, as well as CI/CD platforms such as GitHub and GitLab, allowing for security checks throughout the development process.
-* **Cluster scanning**: Kubescape can scan active Kubernetes clusters for vulnerabilities, misconfigurations, and security issues
-* **Multiple framework support**: Kubescape can test against various security frameworks, including NSA, MITRE, SOC2, and more.
-* **YAML and Helm chart validation**: The tool checks YAML files and Helm charts for correct configuration according to the frameworks above, without requiring an active cluster.
-* **Kubernetes hardening**: Kubescape ensures proactive identification and rapid remediation of misconfigurations and vulnerabilities through manual, recurring, or event-triggered scans.
-* **Runtime security**: Kubescape extends its protection to the runtime environment, providing continuous monitoring and threat detection for deployed applications.
-* **Compliance management**: The tool aids in maintaining compliance with recognized frameworks and standards, simplifying the process of meeting regulatory requirements.
-* **Multi-cloud support**: Kubescape offers frictionless security across various cloud providers and Kubernetes distributions.
-
-By providing this comprehensive security coverage from development to production, Kubescape enables organizations to implement a robust security posture throughout their Kubernetes deployment, addressing potential vulnerabilities and threats at every stage of the application lifecycle.
->>>>>>> 53c134cb
 
 Kubescape was created by [ARMO](https://www.armosec.io/?utm_source=github&utm_medium=repository) and is a [Cloud Native Computing Foundation (CNCF) sandbox project](https://www.cncf.io/sandbox-projects/).
 
@@ -86,16 +68,10 @@
 
 ## Under the hood
 
-<<<<<<< HEAD
 Kubescape uses [Open Policy Agent](https://github.com/open-policy-agent/opa) to verify Kubernetes objects against [a library of posture controls](https://github.com/kubescape/regolibrary).
 For image scanning, it uses [Grype](https://github.com/anchore/grype).  
 For image patching, it uses [Copacetic](https://github.com/project-copacetic/copacetic).
 For eBPF, it uses [Inspektor Gadget](https://github.com/inspektor-gadget)
-=======
-Kubescape uses [Open Policy Agent](https://github.com/open-policy-agent/opa) to verify Kubernetes objects against [a library of posture controls](https://github.com/kubescape/regolibrary). Kubescape retrieves Kubernetes resources from the API server and runs a set of [Rego snippets](https://www.openpolicyagent.org/docs/latest/policy-language/) developed by [ARMO](https://www.armosec.io?utm_source=github&utm_medium=repository).
-
-Container image scanning is powered by [Grype](https://github.com/anchore/grype) and image patching uses [Copacetic](https://github.com/project-copacetic/copacetic).
->>>>>>> 53c134cb
 
 By default, CLI scan results are printed in a console-friendly manner, but they can be:
 
@@ -109,44 +85,20 @@
 
 ## Community
 
-<<<<<<< HEAD
 Kubescape is an open source project. We welcome your feedback and ideas for improvement. We are part of the CNCF community and are evolving Kubescape in sync with the security needs of Kubernetes users. To learn more about where Kubescape is heading, please check out our [ROADMAP](https://github.com/kubescape/project-governance/blob/main/ROADMAP.md).
 
 If you feel inspired to contribute to Kubescape, check out our [CONTRIBUTING](https://github.com/kubescape/project-governance/blob/main/CONTRIBUTING.md) file to learn how. You can find the issues we are working on (triage to development) on the [Kubescaping board](https://github.com/orgs/kubescape/projects/4/views/1)
-=======
-We welcome user feedback and ideas for improvement.
-
-Kubescape users and developers meet on the CNCF Slack. [Join it](https://slack.cncf.io/) and find us in [#kubescape](https://cloud-native.slack.com/archives/C04EY3ZF9GE) or [#kubescape-dev](https://cloud-native.slack.com/archives/C04GY6H082K).
-
-We hold [community meetings](https://zoom.us/j/95174063585) on Zoom, every second Tuesday, at 15:00 CET. ([See that in your local time zone](https://time.is/compare/1500_in_CET). 
-
-* Meetings are announced in [#kubescape-dev](https://cloud-native.slack.com/archives/C04GY6H082K) on Slack (including any cancellations).
-* [The agenda and notes are in a public Google doc](https://docs.google.com/document/d/1X_eyhPzJvb4ascVQ2e0jN87LAvq7lTuXT5d4gQxi8us/edit?tab=t.0).
-* [Recordings are posted to YouTube](https://www.youtube.com/@kubescape).
->>>>>>> 53c134cb
 
 * Feel free to pick a task from the [board](https://github.com/orgs/kubescape/projects/4) or suggest a feature of your own.
 * Open an issue on the board. We aim to respond to all issues within 48 hours.
 * [Join the CNCF Slack](https://slack.cncf.io/) and then our [users](https://cloud-native.slack.com/archives/C04EY3ZF9GE) or [developers](https://cloud-native.slack.com/archives/C04GY6H082K) channel.
 
-<<<<<<< HEAD
 The Kubescape project follows the [CNCF Code of Conduct](https://github.com/cncf/foundation/blob/master/code-of-conduct.md).
-=======
-### Adopters
-
-See [here](ADOPTERS.md) for a list of reference adopters.
-
-### Contributions
->>>>>>> 53c134cb
 
 For more information about the Kubescape community, please visit [COMMUNITY](https://github.com/kubescape/project-governance/blob/main/COMMUNITY.md).
 
-<<<<<<< HEAD
+
 We would like to take this opportunity to thank all our contibutors to date.
-=======
-* Feel free to pick a task from the [issues](https://github.com/kubescape/kubescape/issues?q=is%3Aissue+is%3Aopen+label%3A%22open+for+contribution%22), [roadmap](docs/roadmap.md) or suggest a feature of your own.
-* [Open an issue](https://github.com/kubescape/kubescape/issues/new/choose): we aim to respond to all issues within 48 hours.
->>>>>>> 53c134cb
 
 <br>
 
@@ -161,10 +113,6 @@
 ## License
 
 Copyright 2021-2024, the Kubescape Authors. All rights reserved. Kubescape is released under the Apache 2.0 license. See the [LICENSE](LICENSE) file for details.
-<<<<<<< HEAD
-Copyright 2021-2024, the Kubescape Authors. All rights reserved. Kubescape is released under the Apache 2.0 license. See the [LICENSE](LICENSE) file for details.
-=======
->>>>>>> 53c134cb
 
 Kubescape is a [Cloud Native Computing Foundation (CNCF) sandbox project](https://www.cncf.io/sandbox-projects/) and was contributed by [ARMO](https://www.armosec.io/?utm_source=github&utm_medium=repository).
 
