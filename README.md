--- conflicted
+++ resolved
@@ -20,17 +20,9 @@
   <img alt="Kubescape logo" align="right" src="https://raw.githubusercontent.com/cncf/artwork/master/projects/kubescape/stacked/color/kubescape-stacked-color.svg" width="150">
 </picture>
 
-<<<<<<< HEAD
 _Comprehensive Kubernetes Security from Development to Runtime_
 
 Kubescape is an open-source Kubernetes security platform that provides comprehensive security coverage from left to right across the entire development and deployment lifecycle. It offers hardening, posture management, and runtime security capabilities to ensure robust protection for Kubernetes environments.
-=======
-_An open-source Kubernetes security platform for your clusters, CI/CD pipelines, and IDE that seperates out the security signal from the scanner noise_
-
-Kubescape is an open-source Kubernetes security platform, built for use in your day-to-day workflow, by fitting into your clusters, CI/CD pipelines and IDE. It serves as a one-stop-shop for Kuberenetes security and includes vulnerability and misconfiguration scanning. You can run scans via the CLI, or add the Kubescape Helm chart, which gives an in-depth view of what is going on in the cluster.
-
-Kubescape includes misconfiguration and vulnerability scanning as well as risk analysis and security compliance indicators. All results are presented in context and users get many cues on what to do based on scan results.Targeted at the DevSecOps practitioner or platform engineer, it offers an easy-to-use CLI interface, flexible output formats, and automated scanning capabilities. It saves Kubernetes users and admins precious time, effort, and resources.
->>>>>>> 11b6567d
 
 **Key features of Kubescape include**
 
@@ -100,11 +92,8 @@
 
 Kubescape is an open source project, we welcome your feedback and ideas for improvement. We are part of the cloud-native community and are enhancing the project as the ecosystem develops.
 
-<<<<<<< HEAD
-We hold [community meetings](https://zoom.us/j/95174063585) on Zoom, every other week, at 14:00 GMT. ([See that in your local time zone](https://time.is/compare/1400_in_GMT)).
-=======
-We hold [community meetings](https://zoom.us/j/95174063585) on Zoom, every second week on Tuesdays, at 15:00 CET. ([See that in your local time zone](https://time.is/compare/1500_in_CET)).
->>>>>>> 11b6567d
+
+We hold [community meetings](https://zoom.us/j/95174063585) on Zoom, every other week, at 15:00 CET. ([See that in your local time zone](https://time.is/compare/1400_in_GMT)).
 
 The Kubescape project follows the [CNCF Code of Conduct](https://github.com/cncf/foundation/blob/master/code-of-conduct.md).
 
