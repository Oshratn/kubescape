--- conflicted
+++ resolved
@@ -29,12 +29,9 @@
 curl --progress-bar -L $DOWNLOAD_URL -o $OUTPUT
 echo -e "\033[32m[V] Downloaded Kubescape"
 
-<<<<<<< HEAD
-=======
 # Ping download counter
 curl --silent https://us-central1-elated-pottery-310110.cloudfunctions.net/kubescape-download-counter -o /dev/null
  
->>>>>>> 679238ec
 chmod +x $OUTPUT || sudo chmod +x $OUTPUT
 rm -f /usr/local/bin/$KUBESCAPE_EXEC || sudo rm -f /usr/local/bin/$KUBESCAPE_EXEC
 cp $OUTPUT /usr/local/bin || sudo cp $OUTPUT /usr/local/bin
